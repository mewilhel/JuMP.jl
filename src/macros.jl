using Base.Meta

# extracts left operands of *
# a*b*c -> a*b
function timescoef(x::Expr)
    if x.head != :call || x.args[1] != :*
        error("In expression $x expected multiplication")
    end
    x2 = copy(x)
    # just delete last argument
    splice!(x2.args,length(x2.args))
    return x2
end
# extracts last operand of *
# a*b*c -> c
function timesvar(x::Expr)
    if x.head != :call || x.args[1] != :*
        error("In expression $x expected multiplication")
    end
    return x.args[end]
end

function addToExpression(aff::AffExpr,c::Number,x::Variable)
    push!(aff.vars,x)
    push!(aff.coeffs,c)
end

function addToExpression(aff::AffExpr,c::Number,x::Number)
    aff.constant += c*x
end

function addToExpression(aff::AffExpr,c::Number,x::AffExpr)
    append!(aff.vars, x.vars)
    append!(aff.coeffs, c*x.coeffs)
    aff.constant += c*x.constant
end

addToExpression(aff, c, x) = error("Cannot construct an affine expression with a term of type $(typeof(x))")

function parseCurly(x::Expr, aff::Symbol, constantCoef)
    if (x.args[1] != :sum && x.args[1] != :∑)
        error("Expected sum outside curly braces")
    end
    if length(x.args) < 3
        error("Need at least two arguments for sum")
    end

    # we have a filter condition
    if isexpr(x.args[2],:parameters)
        cond = x.args[2]
        if length(cond.args) != 1
            error("No commas after semicolon allowed in sum expression, use && for multiple conditions")
        end
        # generate inner loop code first and then wrap in for loops
        code = quote
            if $(esc(cond.args[1]))
                $(parseExpr(x.args[3], aff, constantCoef))
            end
        end
        for level in length(x.args):-1:4
            code = :(
            for $(esc(x.args[level].args[1])) in $(esc(x.args[level].args[2]))
                $code
            end)
        end
    else # no condition
        code = parseExpr(x.args[2], aff, constantCoef)
        for level in length(x.args):-1:3
            code = :(
            for $(esc(x.args[level].args[1])) in $(esc(x.args[level].args[2]))
                $code
            end)
        end
        len = :len
        # precompute the number of elements to add
        # this is unncessary if we're just summing constants
        preblock = :($len += length($(esc(x.args[length(x.args)].args[2]))))
        for level in (length(x.args)-1):-1:3
            preblock = Expr(:for, esc(x.args[level]),preblock)
        end
        preblock = :($len = 0; $preblock;
            sizehint($aff.vars,length($aff.vars)+$len);
            sizehint($aff.coeffs,length($aff.coeffs)+$len))
        code = :($preblock;$code)
    end

    
    return code
end

function parseExpr(x, aff::Symbol, constantCoef)
    if !isa(x,Expr)
        # at the lowest level
        :(addToExpression($aff, $(esc(constantCoef)), $(esc(x))))
    else
        if x.head == :call && x.args[1] == :+
            Expr(:block,[parseExpr(arg,aff,constantCoef) for arg in x.args[2:end]]...)
        elseif x.head == :call && x.args[1] == :-
            if length(x.args) == 2 # unary subtraction
                parseExpr(x.args[2], aff, :(-1.0*$constantCoef))
            else # a - b - c ...
                Expr(:block,vcat(parseExpr(x.args[2], aff, constantCoef),
                     {parseExpr(arg, aff, :(-1.0*$constantCoef)) for arg in x.args[3:end]})...)
            end
        elseif x.head == :call && x.args[1] == :*
            coef = timescoef(x)
            var = timesvar(x)
            parseExpr(var, aff, :($coef*$constantCoef))
        elseif x.head == :call && x.args[1] == :/
            @assert length(x.args) == 3
            numerator = x.args[2]
            denom = x.args[3]
            parseExpr(numerator, aff, :((1/$denom)*$constantCoef))
        elseif x.head == :curly
            parseCurly(x,aff,constantCoef)
        else # at lowest level?
            :(addToExpression($aff, $(esc(constantCoef)), $(esc(x))))
        end
    end
end

macro addConstraint(m, x, extra...)
    m = esc(m)
    if length(extra) == 1
        c, x = x, extra[1]
        if (x.head != :comparison)
            error("Expected comparison operator in constraint $x")
        end
        if isa(c,Symbol)
            refcall = esc(c)
        else
            if !isexpr(c,:ref)
                error("Syntax error: Expected $c to be of form constr[...]")
            end
            cname = esc(c.args[1])
            idxvars = {}
            idxsets = {}
            refcall = Expr(:ref,cname)
            for s in c.args[2:end]
                if isa(s,Expr) && (s.head == :(=) || s.head == :in)
                    idxvar = s.args[1]
                    idxset = esc(s.args[2])
                else
                    idxvar = gensym()
                    idxset = esc(s)
                end
                push!(idxvars, idxvar)
                push!(idxsets, idxset)
                push!(refcall.args, esc(idxvar))
            end  
        end
        if length(x.args) == 3 # simple comparison
            lhs = :($(x.args[1]) - $(x.args[3])) # move everything to the lhs
            code = quote
                aff = AffExpr()
                $(parseExpr(lhs, :aff, 1.0))
                $(refcall) = addConstraint($m, $(x.args[2])(aff,0) )
            end
        else
            # ranged row
            if length(x.args) != 5 || (x.args[2] != :<= && x.args[2] != :≤) || (x.args[4] != :<= && x.args[4] != :≤)
                error("Only ranged rows of the form lb <= expr <= ub are supported")
            end
            lb = x.args[1]
            ub = x.args[5]
            code = quote
                aff = AffExpr()
                if !isa($(esc(lb)),Number)
                    error(string("Expected ",$lb," to be a number"))
                elseif !isa($(esc(ub)),Number)
                    error(string("Expected ",$ub," to be a number"))
                end
                $(parseExpr(x.args[3],:aff,1.0))
                $(refcall) = addConstraint($m, 
                    LinearConstraint(aff,$(esc(lb))-aff.constant,
                        $(esc(ub))-aff.constant))
            end
        end
        if isa(c,Symbol)
            # easy case
            return code
        else  
            for (idxvar, idxset) in zip(reverse(idxvars),reverse(idxsets))
                code = quote
                    for $(esc(idxvar)) in $idxset
                        $code
                    end
                end
            end
            mac = Expr(:macrocall,symbol("@gendict"),cname,:(ConstraintRef{LinearConstraint}),idxsets...)
            return quote 
                $mac
                $code
                nothing
            end
        end
    elseif length(extra) == 0 # the old @addConstraint
        if (x.head != :comparison)
            error("Expected comparison operator in constraint $x")
        end
        if length(x.args) == 3 # simple comparison
            lhs = :($(x.args[1]) - $(x.args[3])) # move everything to the lhs
            return quote
                aff = AffExpr()
                $(parseExpr(lhs, :aff, 1.0))
                addConstraint($m, $(x.args[2])(aff,0) )
            end
        else
            # ranged row
            if length(x.args) != 5 || (x.args[2] != :<= && x.args[2] != :≤) || (x.args[4] != :<= && x.args[4] != :≤)
                error("Only ranged rows of the form lb <= expr <= ub are supported")
            end
            lb = x.args[1]
            ub = x.args[5]
            return quote
                aff = AffExpr()
                if !isa($(esc(lb)),Number)
                    error(string("Expected ",$lb," to be a number"))
                elseif !isa($(esc(ub)),Number)
                    error(string("Expected ",$ub," to be a number"))
                end
                $(parseExpr(x.args[3],:aff,1.0))
                addConstraint($m, 
                    LinearConstraint(aff,$(esc(lb))-aff.constant,
                        $(esc(ub))-aff.constant))
            end
        end
    else
        error("Too many arguments to addConstraint")
    end
end

macro setObjective(m, sense, x)
    if sense == :Min || sense == :Max
        sense = Expr(:quote,sense)
    end
    quote
        aff = AffExpr()
        $(parseExpr(x, :aff, 1.0))
        setObjective($(esc(m)), $(esc(sense)), aff)
    end
end
        

macro defVar(m, x, extra...)
    m = esc(m)
    # Identify the variable bounds. Four (legal) possibilities are "x >= lb",
    # "x <= ub", "lb <= x <= ub", or just plain "x"
    if isexpr(x,:comparison)
<<<<<<< HEAD
        # We have some bounds
        if x.args[2] == :>=
            # x >= lb
            var = x.args[1]
            length(x.args) == 5 &&
                error("in @defVar ($var): use the form lb <= $var <= ub instead of ub >= $var >= lb")
=======
        # we have some bounds
        if x.args[2] == :>= || x.args[2] == :≥
            if length(x.args) == 5
                error("Use the form lb <= var <= ub instead of ub >= var >= lb")
            end
>>>>>>> 7733173f
            @assert length(x.args) == 3
            lb = esc(x.args[3])
            ub = Inf
<<<<<<< HEAD
        elseif x.args[2] == :<=
=======
            var = x.args[1]
        elseif x.args[2] == :<= || x.args[2] == :≤
>>>>>>> 7733173f
            if length(x.args) == 5
                # lb <= x <= u
                var = x.args[3]
                (x.args[4] != :<=) &&
                    error("in @defVar ($var): expected <= operator after variable name")
                lb = esc(x.args[1])
<<<<<<< HEAD
=======
                if (x.args[4] != :<= && x.args[4] != :≤)
                    error("Expected <= operator")
                end
>>>>>>> 7733173f
                ub = esc(x.args[5])
            else
                # x <= ub
                var = x.args[1]
                # NB: May also be lb <= x, which we do not support
                #     We handle this later in the macro
                @assert length(x.args) == 3
                ub = esc(x.args[3])
                lb = -Inf
            end
        end
    else
        # No bounds provided - free variable
        var = x
        lb = -Inf
        ub = Inf
    end

    # Determine variable type (if present), as well as variables being 
    # added as complete columns. 
    # Types: default is continuous (reals), alternatives are Int and Bin.
    # ColGen: format is @defVar(..., [type], objcoef, constrrefs, values)
    t = JuMP.CONTINUOUS
    if length(extra) > 0
        gottype = 0
        # Try to detect an acceptable variable type
        if extra[1] == :Int || extra[1] == :Bin
            gottype = 1
            if extra[1] == :Int
                t = JuMP.INTEGER
            else
                # Bin is internally just an integer variable
                # So if Bin, either no bounds at all, or must be 0 <= x <= 1
                if (lb != -Inf || ub != Inf) && !(lb == 0.0 && ub == 1.0)
                    error("in @defVar ($var): bounds other than [0, 1] may not be specified for binary variables.\nThese are always taken to have a lower bound of 0 and upper bound of 1.")
                end
                t = JuMP.INTEGER
                lb = 0.0
                ub = 1.0
            end
        end
        # Try to detect the case where someone meant to do Int or Bin,
        # but did something else instead
        length(extra) == 1 && gottype == 0 &&
            error("in @defVar ($var): provided variable type must be Int or Bin")
        # Handle the column generation functionality
        if length(extra) - gottype == 3
            !isa(var,Symbol) &&
                error("in @defVar ($var): can only create one variable at a time when adding to existing constraints.")

            objcoef = esc(extra[1+gottype])
            cols    = esc(extra[2+gottype])
            coeffs  = esc(extra[3+gottype])
            return quote
                $(esc(var)) = Variable($m,$lb,$ub,$t,$objcoef,$cols,$coeffs,name=$(string(var)))
                nothing
            end
        end
        gottype == 0 &&
            error("in @defVar ($var): syntax error")
    end

    # We now build the code to generate the variables (and possibly the JuMPDict
    # to contain them)
    if isa(var,Symbol)
        # Easy case - a single variable
        return quote
            $(esc(var)) = Variable($m,$lb,$ub,$t,$(string(var)))
        end
    else
        # An indexed set of variables
        # Check for malformed expression
        !isexpr(var,:ref) &&
            error("in @defVar ($var): expected $var to be of form var[...]")

        varname = esc(var.args[1])
        idxvars = {}
        idxsets = {}
        refcall = Expr(:ref,varname)
        # Iterate over each index set s
        for s in var.args[2:end]
            # Is the user providing an index variable, e.g. i=1:5?
            if isa(s,Expr) && (s.head == :(=) || s.head == :in)
                idxvar = s.args[1]
                idxset = esc(s.args[2])
            else
                idxvar = gensym()
                idxset = esc(s)
            end
            push!(idxvars, idxvar)
            push!(idxsets, idxset)
            push!(refcall.args, esc(idxvar))
        end
        
        tup = Expr(:tuple, [esc(x) for x in idxvars]...)
        code = :( $(refcall) = Variable($m, $lb, $ub, $t) )
        for (idxvar, idxset) in zip(reverse(idxvars),reverse(idxsets))
            code = quote
                for $(esc(idxvar)) in $idxset
                    $code
                end
            end
        end
       
        mac = Expr(:macrocall,symbol("@gendict"),varname,:Variable,idxsets...)
        code = quote 
            $mac
            $code
            push!($(m).dictList, $varname)
            $varname
        end
        return code
    end
end

macro defConstrRef(var)
    
    if isa(var,Symbol)
        # easy case
        return esc(:(local $var))
    else
        if !isexpr(var,:ref)
            error("Syntax error: Expected $var to be of form var[...]")
        end
        
        varname = var.args[1]
        idxsets = var.args[2:end]
                
        mac = Expr(:macrocall,symbol("@gendict"),varname,:ConstraintRef,idxsets...)
        code = quote 
            $(esc(mac))
            nothing
        end
        return code
    end
end

macro setNLObjective(m, sense, x)
    m = esc(m)
    if sense == :Min || sense == :Max
        sense = Expr(:quote,sense)
    end
    quote
        initNLP($m)
        setObjectiveSense($m, $(esc(sense)))
        ex = @processNLExpr($(esc(x)))
        $m.nlpdata.nlobj = ex
        $m.obj = QuadExpr()
    end
end 


macro addNLConstraint(m, x)
    m = esc(m)
    if (x.head != :comparison)
        error("Expected comparison operator in constraint $x")
    end
    if length(x.args) == 3 # simple comparison
        lhs = :($(x.args[1]) - $(x.args[3])) # move everything to the lhs
        id = hash(x)
        op = x.args[2]
        if op == :(==)
            lb = 0.0
            ub = 0.0
        elseif op == :(<=) || op == :(≤)
            lb = -Inf
            ub = 0.0
        else
            @assert op == :(>=) || op == :(≥)
            lb = 0.0
            ub = Inf
        end
        quote
            initNLP($m)
            c = NonlinearConstraint(@processNLExpr($(esc(lhs))), $lb, $ub)
            push!($m.nlpdata.nlconstr, c)
            push!($m.nlpdata.nlconstrlist, c.terms)
            nothing
        end
    else
        # ranged row
        error("Two-sided nonlinear constraints not yet supported")
    end
end<|MERGE_RESOLUTION|>--- conflicted
+++ resolved
@@ -247,41 +247,22 @@
     # Identify the variable bounds. Four (legal) possibilities are "x >= lb",
     # "x <= ub", "lb <= x <= ub", or just plain "x"
     if isexpr(x,:comparison)
-<<<<<<< HEAD
         # We have some bounds
-        if x.args[2] == :>=
+        if x.args[2] == :>= || x.args[2] == :≥
             # x >= lb
             var = x.args[1]
             length(x.args) == 5 &&
                 error("in @defVar ($var): use the form lb <= $var <= ub instead of ub >= $var >= lb")
-=======
-        # we have some bounds
-        if x.args[2] == :>= || x.args[2] == :≥
-            if length(x.args) == 5
-                error("Use the form lb <= var <= ub instead of ub >= var >= lb")
-            end
->>>>>>> 7733173f
             @assert length(x.args) == 3
             lb = esc(x.args[3])
             ub = Inf
-<<<<<<< HEAD
-        elseif x.args[2] == :<=
-=======
-            var = x.args[1]
         elseif x.args[2] == :<= || x.args[2] == :≤
->>>>>>> 7733173f
             if length(x.args) == 5
                 # lb <= x <= u
                 var = x.args[3]
-                (x.args[4] != :<=) &&
+                (x.args[4] != :<= && x.args[4] != :≤) &&
                     error("in @defVar ($var): expected <= operator after variable name")
                 lb = esc(x.args[1])
-<<<<<<< HEAD
-=======
-                if (x.args[4] != :<= && x.args[4] != :≤)
-                    error("Expected <= operator")
-                end
->>>>>>> 7733173f
                 ub = esc(x.args[5])
             else
                 # x <= ub
